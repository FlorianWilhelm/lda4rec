--- conflicted
+++ resolved
@@ -12,10 +12,8 @@
 You should have received a copy of the GNU Affero General Public License
 along with this program. If not, see <https://www.gnu.org/licenses/>
 """
-<<<<<<< HEAD
-
-=======
->>>>>>> dd2fde57
+
+
 import logging
 import pickle
 import sys
