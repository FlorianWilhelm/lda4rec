<<<<<<< HEAD
# LDA4Rec Next Generation
=======
![LDA4Rec](docs/gfx/lda4rec_601x132.png?raw=true)
>>>>>>> dd2fde57

[![Project generated with PyScaffold](https://img.shields.io/badge/-PyScaffold-005CA0?logo=pyscaffold)](https://pyscaffold.org/)

Accompanying source code to the paper "Matrix Factorization for Collaborative Filtering is just Solving an
Adjoint Latent Dirichlet Allocation Model After All" by Florian Wilhelm.
The preprint can be found [here](docs/lda4rec_fwilhelm_prepint.pdf) along with the following statement:

> "© Florian Wilhelm 2021. This is the author's version of the work. It is posted here for
your personal use. Not for redistribution. The definitive version was published
in RecSys '21: Fifteenth ACM Conference on Recommender Systems Proceedings, https://doi.org/10.1145/3460231.3474266."

> **_NOTE:_**  This sourcecode is AGPL-3-only licensed. If you require a more permissive licence, e.g. for
> commercial reasons, contact me to obtain a licence for your business.


## Ideas & Next Steps

* Examine the optimality between the opimization problem MF-BPR and LDA4Rec from a theoretical perspective.
* Evaluate the hyperparameters more for LDA4Rec. So far no extensive evaluation was performed.
  Maybe also replace LogNormal with Gamma.
* Extend LDA4Rec by introducing a [Dirichlet Process](https://pyro.ai/examples/dirichlet_process_mixture.html) allowing
  to only define maximum latent dimension, thus making the model easier to apply.
* Evaluate the non-sampling approach for prediction further that is as fast as MF-BPR.
  Initial implementation exists in `estimators.py`
* Do explicit interactions by converting them to inplicit, e.g. just sample a 5 star rating more often than 3 stars.
* Use Vespa as knn and query tool.
* Examine Coldstart for items and users
* Evaluation Protocol https://www.ijcai.org/Proceedings/15/Papers/559.pdf and https://www.ismll.uni-hildesheim.de/pub/pdfs/Rendle2008-Online_Updating_Regularized_Kernel_Matrix_Factorization_Models.pdf


## Installation

In order to set up the necessary environment:

1. review and uncomment what you need in `environment.yml` and create an environment `lda4rec` with the help of [conda]:
   ```
   conda env create -f environment.yml
   ```
2. activate the new environment with:
   ```
   conda activate lda4rec
   ```
3. (optionally) get a free [neptune.ai] account for experiment tracking and save the api token
   under `~/.neptune_api_token` (default).

## Running Experiments

First check out and adapt the default experiment config `configs/default.yaml` and run it with:
```
lda4rec -c configs/default.yaml run
```
A config like `configs/default.yaml` can also be used as a template to create an experiment set with:
```
lda4rec -c configs/default.yaml create
```
Check out `cli.py` for more details.


## Cloud Setup

Commands for setting up an Ubuntu 20.10 VM with at least 20 GiB of HD on e.g. a GCP c2-standard-30 instance:
```
tmux
sudo apt-get install -y build-essential
curl https://sh.rustup.rs -sSf | sh
source $HOME/.cargo/env
cargo install pueue
curl https://repo.anaconda.com/miniconda/Miniconda3-latest-Linux-x86_64.sh -O
sh Miniconda3-latest-Linux-x86_64.sh
source ~/.bashrc
git clone https://github.com/FlorianWilhelm/lda4rec.git
cd lda4rec
conda env create -f environment.yml
conda activate lda4rec
vim ~/.neptune_api_token # and copy it over
```
Then create and run all experiments for full control over parallelism with [pueue]:
```
pueued -d # only once to start the daemon
pueue parallel 10
export OMP_NUM_THREADS=4  # to limit then number of threads per model
lda4rec -c configs/default.yaml create # to create the config files
find ./configs -maxdepth 1 -name "exp_*.yaml" -exec pueue add "lda4rec -c {} run" \; -exec sleep 30 \;
```
Remark: `-exec sleep 30` avoids race condition when reading datasets if parallelism is too high.


## Dependency Management & Reproducibility

1. Always keep your abstract (unpinned) dependencies updated in `environment.yml` and eventually
   in `setup.cfg` if you want to ship and install your package via `pip` later on.
2. Create concrete dependencies as `environment.lock.yml` for the exact reproduction of your
   environment with:
   ```bash
   conda env export -n lda4rec -f environment.lock.yml
   ```
   For multi-OS development, consider using `--no-builds` during the export.
3. Update your current environment with respect to a new `environment.lock.yml` using:
   ```bash
   conda env update -f environment.lock.yml --prune
   ```
## Project Organization

```
├── AUTHORS.md              <- List of developers and maintainers.
├── CHANGELOG.md            <- Changelog to keep track of new features and fixes.
├── LICENSE.txt             <- License as chosen on the command-line.
├── README.md               <- The top-level README for developers.
├── configs                 <- Directory for configurations of model & application.
├── data                    <- Downloaded datasets will be stored here.
├── docs                    <- Directory for Sphinx documentation in rst or md.
├── environment.yml         <- The conda environment file for reproducibility.
├── notebooks               <- Jupyter notebooks. Naming convention is a number (for
│                              ordering), the creator's initials and a description,
│                              e.g. `1.0-fw-initial-data-exploration`.
├── logs                    <- Generated logs are collected here.
├── results                 <- Results as exported from neptune.ai.
├── setup.cfg               <- Declarative configuration of your project.
├── setup.py                <- Use `python setup.py develop` to install for development or
│                              or create a distribution with `python setup.py bdist_wheel`.
├── src
│   └── lda4rec             <- Actual Python package where the main functionality goes.
├── tests                   <- Unit tests which can be run with `py.test`.
├── .coveragerc             <- Configuration for coverage reports of unit tests.
├── .isort.cfg              <- Configuration for git hook that sorts imports.
└── .pre-commit-config.yaml <- Configuration of pre-commit git hooks.
```

## How to Cite

Please cite LDA4Rec if it helps your research. You can use the following BibTeX entry:

```
@inproceedings{wilhelm2021lda4rec,
author = {Wilhelm, Florian},
title = {Matrix Factorization for Collaborative Filtering Is Just Solving an Adjoint Latent Dirichlet Allocation Model After All},
year = {2021},
month = sep,
isbn = {978-1-4503-8458-2/21/09},
publisher = {Association for Computing Machinery},
address = {New York, NY, USA},
url = {https://doi.org/10.1145/3460231.3474266},
doi = {10.1145/3460231.3474266},
booktitle = {Fifteenth ACM Conference on Recommender Systems},
numpages = {8},
location = {Amsterdam, Netherlands},
series = {RecSys '21}
}
```

## License

This sourcecode is [AGPL-3-only](LICENSE.txt) licensed. If you require a more permissive licence, e.g. for
commercial reasons, contact me to obtain a licence for your business.

<!-- pyscaffold-notes -->

## Acknowledgement

Special thanks goes to [Du Phan](https://github.com/fehiepsi) and [Fritz Obermeyer](https://github.com/fritzo) from the [(Num)Pyro](https://github.com/pyro-ppl) project for their kind help and helpful comments on my code.

## Note

This project has been set up using [PyScaffold] 4.0 and the [dsproject extension] 0.6.
Some source code was taken from [Spotlight] (MIT-licensed) by Maciej Kula as well as [lrann] (MIT-licensed) by
Florian Wilhelm and Marcel Kurovski. 

[PyScaffold]: https://pyscaffold.org/
[conda]: https://docs.conda.io/
[pre-commit]: https://pre-commit.com/
[Jupyter]: https://jupyter.org/
[nbstripout]: https://github.com/kynan/nbstripout
[Google style]: http://google.github.io/styleguide/pyguide.html#38-comments-and-docstrings
[dsproject extension]: https://github.com/pyscaffold/pyscaffoldext-dsproject
[pueue]: https://github.com/Nukesor/pueue
[neptune.ai]: https://neptune.ai/
[Spotlight]: https://github.com/maciejkula/spotlight
[lrann]: https://github.com/FlorianWilhelm/lrann<|MERGE_RESOLUTION|>--- conflicted
+++ resolved
@@ -1,14 +1,14 @@
-<<<<<<< HEAD
-# LDA4Rec Next Generation
-=======
+# LDA4Rec
+
 ![LDA4Rec](docs/gfx/lda4rec_601x132.png?raw=true)
->>>>>>> dd2fde57
 
 [![Project generated with PyScaffold](https://img.shields.io/badge/-PyScaffold-005CA0?logo=pyscaffold)](https://pyscaffold.org/)
 
 Accompanying source code to the paper "Matrix Factorization for Collaborative Filtering is just Solving an
-Adjoint Latent Dirichlet Allocation Model After All" by Florian Wilhelm.
-The preprint can be found [here](docs/lda4rec_fwilhelm_prepint.pdf) along with the following statement:
+Adjoint Latent Dirichlet Allocation Model After All" by Florian Wilhelm and "An Interpretable Model for Collaborative Filtering Using
+an Extended Latent Dirichlet Allocation Approach" by Florian Wilhelm, Marisa Mohr and Lien Michiels.
+The preprint of "Matrix Factorization for Collaborative Filtering is just Solving an Adjoint Latent Dirichlet Allocation Model After All"
+can be found [here](docs/lda4rec_fwilhelm_prepint.pdf) along with the following statement:
 
 > "© Florian Wilhelm 2021. This is the author's version of the work. It is posted here for
 your personal use. Not for redistribution. The definitive version was published
@@ -16,21 +16,6 @@
 
 > **_NOTE:_**  This sourcecode is AGPL-3-only licensed. If you require a more permissive licence, e.g. for
 > commercial reasons, contact me to obtain a licence for your business.
-
-
-## Ideas & Next Steps
-
-* Examine the optimality between the opimization problem MF-BPR and LDA4Rec from a theoretical perspective.
-* Evaluate the hyperparameters more for LDA4Rec. So far no extensive evaluation was performed.
-  Maybe also replace LogNormal with Gamma.
-* Extend LDA4Rec by introducing a [Dirichlet Process](https://pyro.ai/examples/dirichlet_process_mixture.html) allowing
-  to only define maximum latent dimension, thus making the model easier to apply.
-* Evaluate the non-sampling approach for prediction further that is as fast as MF-BPR.
-  Initial implementation exists in `estimators.py`
-* Do explicit interactions by converting them to inplicit, e.g. just sample a 5 star rating more often than 3 stars.
-* Use Vespa as knn and query tool.
-* Examine Coldstart for items and users
-* Evaluation Protocol https://www.ijcai.org/Proceedings/15/Papers/559.pdf and https://www.ismll.uni-hildesheim.de/pub/pdfs/Rendle2008-Online_Updating_Regularized_Kernel_Matrix_Factorization_Models.pdf
 
 
 ## Installation
@@ -168,7 +153,7 @@
 
 This project has been set up using [PyScaffold] 4.0 and the [dsproject extension] 0.6.
 Some source code was taken from [Spotlight] (MIT-licensed) by Maciej Kula as well as [lrann] (MIT-licensed) by
-Florian Wilhelm and Marcel Kurovski. 
+Florian Wilhelm and Marcel Kurovski.
 
 [PyScaffold]: https://pyscaffold.org/
 [conda]: https://docs.conda.io/
